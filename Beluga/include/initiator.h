--- conflicted
+++ resolved
@@ -12,15 +12,10 @@
 
 extern int debug_print;
 
+int set_initiator_pan_id(uint16_t id);
 int set_initiator_id(uint16_t id);
-<<<<<<< HEAD
 int ds_init_run(uint16_t id, double *distance, uint32_t *logic_clock);
 int ss_init_run(uint16_t id, double *distance, uint32_t *logic_clock);
-=======
-int set_initiator_pan_id(uint16_t id);
-int ds_init_run(uint16_t id, double *distance);
-int ss_init_run(uint16_t id, double *distance);
->>>>>>> d6578225
 
 extern struct k_sem k_sus_init;
 
