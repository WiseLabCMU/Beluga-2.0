--- conflicted
+++ resolved
@@ -41,19 +41,6 @@
  */
 K_SEM_DEFINE(k_sus_init, 0, 1);
 
-<<<<<<< HEAD
-/* Frames used in the ranging process. See NOTE 1,2 below. */
-static uint8 tx_poll_msg[POLL_MSG_LEN] = {0x41, 0x88, 0,   0xCA, 0xDE, 'W',
-                                          'A',  'V',  'E', 0x61, 0,    0};
-static uint8 rx_resp_msg[RESP_MSG_LEN] = {
-    0x41, 0x88, 0, 0xCA, 0xDE, 'V', 'E', 'W', 'A', 0x50,
-    0,    0,    0, 0,    0,    0,   0,   0,   0,   0};
-static uint8 tx_final_msg[FINAL_MSG_LEN] = {
-    0x41, 0x88, 0, 0xCA, 0xDE, 'W', 'A', 'V', 'E', 0x69, 0, 0,
-    0,    0,    0, 0,    0,    0,   0,   0,   0,   0,    0, 0};
-static uint8 rx_report_msg[REPORT_MSG_LEN] = {
-    0x41, 0x88, 0, 0xCA, 0xDE, 'V', 'E', 'W', 'A', 0xE3, 0, 0, 0, 0, 0, 0};
-=======
 /**
  * @brief Frames used in the ranging process
  *
@@ -84,7 +71,6 @@
                                0,    0,    0, 0,    0,    0,   0,   0};
 static uint8 rx_report_msg[] = {0x41, 0x88, 0, 0xCA, 0xDE, 'V', 'E', 'W',
                                 'A',  0xE3, 0, 0,    0,    0,   0,   0};
->>>>>>> d6578225
 
 /**
  * @}
@@ -295,21 +281,7 @@
     return 0;
 }
 
-<<<<<<< HEAD
-/*!
- * ------------------------------------------------------------------------------------------------------------------
- * @fn ds_init_run()
- *
- * @brief Initiate UWB double-sided two way ranging
- *
- * @param  node ID
- *
- * @return distance between sending nodes and id node
- */
 int ds_init_run(uint16_t id, double *distance, uint32_t *logic_clock) {
-=======
-int ds_init_run(uint16_t id, double *distance) {
->>>>>>> d6578225
     int err;
 
     set_destination(id);
@@ -387,21 +359,7 @@
     return 0;
 }
 
-<<<<<<< HEAD
-/*!
- * ------------------------------------------------------------------------------------------------------------------
- * @fn ss_init_run()
- *
- * @brief Initiate UWB single-sided two way ranging
- *
- * @param  node ID
- *
- * @return distance between sending nodes and id node
- */
 int ss_init_run(uint16_t id, double *distance, uint32_t *logic_clock) {
-=======
-int ss_init_run(uint16_t id, double *distance) {
->>>>>>> d6578225
     int err;
 
     set_destination(id);
