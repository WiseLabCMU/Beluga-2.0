--- conflicted
+++ resolved
@@ -501,11 +501,7 @@
 #endif // CONFIG_MCUMGR_TRANSPORT_COMMS
 
 #ifdef CONFIG_USB_DEVICE_STACK
-<<<<<<< HEAD
-void wait_dtr(const struct comms_transport *transport) {
-=======
 static void wait_dtr(const struct comms_transport *transport) {
->>>>>>> fda09983
     const struct comms_uart_common *comms =
         (struct comms_uart_common *)transport->ctx;
     uint32_t dtr = 0;
