/**
 * @file comms.c
 *
 * @brief Front end interface for communicating over a serial bus.
 *
 * @date 2/18/25
 *
 * @author tom
 */

#include <beluga_message.h>
#include <ctype.h>
#include <serial/comms.h>
#include <stdio.h>
#include <unistd.h>
#include <utils.h>
#include <watchdog.h>
#include <zephyr/kernel.h>
#include <zephyr/logging/log.h>
#include <zephyr/sys/cbprintf.h>

/**
 * Logger for the comms module
 */
LOG_MODULE_REGISTER(comms_logger, CONFIG_COMMS_LOG_LEVEL);

/**
 * Private helper macro for calling API functions
 *
 * @param[in] _comms The comms object to fetch the API from
 * @param[in] _func The API function to call
 * @param[in] __VA_ARGS__ Additional arguments for the API function.
 */
#define _COMMS_API(_comms, _func, ...)                                         \
    COND_CODE_1(IS_EMPTY(__VA_ARGS__),                                         \
                (comms->iface->api->_func(_comms->iface)),                     \
                (comms->iface->api->_func(_comms->iface, __VA_ARGS__)))

/**
 * Appends a byte to the receive buffer of the comms object
 *
 * @param[in] _comms The comms object to append the byte to
 * @param[in] data The byte to append
 */
#define _COMMS_BUF_APPEND(_comms, data)                                        \
    do {                                                                       \
        (_comms)->ctx->rx_buf.buf[(_comms)->ctx->rx_buf.len] = data;           \
        (_comms)->ctx->rx_buf.len++;                                           \
        (_comms)->ctx->rx_buf.buf[(_comms)->ctx->rx_buf.len] = '\0';           \
        (_comms)->ctx->rx_buf.len %= CONFIG_COMMS_RTX_BUF_SIZE;                \
    } while (0)

/**
 * The maximum amount of tokens an input string can be split into
 */
#define MAX_TOKENS CONFIG_COMMS_MAX_TOKENS

/**
 * Signature for a signal handler
 */
typedef void (*comms_signal_handler_t)(const struct comms *comms);

/**
 * @brief Generic signal handler that checks if the signal is set and runs
 * the handler if it is.
 *
 * @param[in] comms The comms object
 * @param[in] sig_idx The signal to check
 * @param[in] handler The handler to call if the signal is set
 */
static void comms_signal_handle(const struct comms *comms,
                                enum comms_signal sig_idx,
                                comms_signal_handler_t handler) {
    struct k_poll_signal *sig = &comms->ctx->signals[sig_idx];
    int set;
    int res;

    k_poll_signal_check(sig, &set, &res);

    if (set) {
        k_poll_signal_reset(sig);
        handler(comms);
    }
}

static void cmd_buffer_clear(const struct comms *comms) {
    comms->ctx->rx_buf.buf[0] = '\0';
    comms->ctx->rx_buf.len = 0;
    comms->ctx->tx_buf.buf[0] = '\0';
    comms->ctx->tx_buf.len = 0;
}

/**
 * @brief Tokenizes the input string
 *
 * @param[in] s The string to split into tokens
 * @param[out] argv The tokens found from the string
 *
 * @return The number of tokens found
 *
 * @note This function does not handle quoted arguments
 */
static size_t argparse(char *s, char **argv) {
    char *temp;
    size_t argc;

    for (argc = 0, temp = s; argc < (MAX_TOKENS - 1); argc++) {
        while (isspace((int)*temp)) {
            temp++;
        }

        if (*temp == '\0') {
            break;
        }

        argv[argc] = temp;

        while (isgraph((int)*temp)) {
            temp++;
        }

        if (isspace((int)*temp)) {
            *temp = '\0';
            temp++;
        }
    }

    return argc;
}

/**
 * @brief Retrieves a command entry given an index
 * @param[in] id The index of the command entry
 * @return The command entry
 */
static inline const union at_command_entry *root_cmd_get(uint32_t id) {
    const union at_command_entry *cmd;

    TYPE_SECTION_GET(union at_command_entry, shell_root_cmds, id, &cmd);

    return cmd;
}

/**
 * @brief Retrieves the number of command entries in the commands section
 * @return The number of command entries
 */
static inline size_t root_cmd_count(void) {
    size_t len;

    TYPE_SECTION_COUNT(union at_command_entry, shell_root_cmds, &len);

    return len;
}

/**
 * @brief Retrieve an AT command entry given an index
 * @param[in] idx The index of the AT command to fetch
 * @return The AT command entry if successful
 * @return NULL if the index is outside the bounds of the commands section
 */
static inline const struct at_command_static_entry *at_cmd_get(size_t idx) {
    return (idx < root_cmd_count()) ? root_cmd_get(idx)->entry : NULL;
}

/**
 * @brief Retrieves an AT command entry based on the command string
 * @param[in] cmd_str The command string associated with the intended entry
 * @return The command entry if found
 * @return NULL if the command is not found
 */
static const struct at_command_static_entry *find_at_cmd(const char *cmd_str) {
    const struct at_command_static_entry *entry;
    size_t idx = 0;

    while ((entry = at_cmd_get(idx++)) != NULL) {
        if (strcmp(cmd_str, entry->command) == 0) {
            return entry;
        }
    }

    return NULL;
}

/**
 * @brief Execute a command if an entry exists
 * @param[in] comms The comms object for the serial interface
 * @param[in] argc The number of tokens
 * @param[in] argv The arguments for the AT command
 * @param[in] entry The command entry
 * @return The return value of the command
 * @return -ENOTSUP if the command is not implemented
 */
static int execute_command(const struct comms *comms, size_t argc,
                           const char **argv,
                           const struct at_command_static_entry *entry) {

    if (entry->handler == NULL) {
        at_msg(comms, "Not implemented");
        return -ENOTSUP;
    }
    return entry->handler(comms, argc, argv);
}

/**
 * @brief Processes the input buffer and responds appropriately
 * @param[in] comms The comms object
 * @return The return code of the command
 * @return -ENOEXEC if command is not formatted correctly or does not exist
 * @return -ENOTSUP if command exists, but is not implemented
 */
static int execute(const struct comms *comms) {
    char *argv[MAX_TOKENS + 1] = {0};
    size_t argc = 0;
    const struct at_command_static_entry *entry;

    argc = argparse(comms->ctx->rx_buf.buf, argv);
    argv[argc] = NULL;

    if (0 != strncmp((const char *)comms->ctx->rx_buf.buf, "AT+", 3)) {
        if (0 == strncmp((const char *)comms->ctx->rx_buf.buf, "AT", 2)) {
            at_msg(comms, "Only input AT without + command");
        } else {
            at_msg(comms, "Not an AT command");
        }
        return -ENOEXEC;
    }

    if (comms->ctx->rx_buf.len == 3) {
        at_msg(comms, "No command found after AT+");
        return -ENOEXEC;
    }

    entry = find_at_cmd(argv[0] + 3);

    if (entry == NULL) {
        at_msg(comms, "Invalid AT command");
        return -ENOEXEC;
    }

    return execute_command(comms, argc, (const char **)argv, entry);
}

/**
 * Thread for handling the communications
 * @param[in] comms_handle The comms handle associated with the serial bus being
 * used
 * @param[in] p2 unused
 * @param[in] p3 unused
 */
void comms_thread(void *comms_handle, void *p2, void *p3) {
    ARG_UNUSED(p2);
    ARG_UNUSED(p3);
    struct comms *comms = comms_handle;
    int err;

    err = _COMMS_API(comms, enable, false);
    if (err != 0) {
        return;
    }

    while (true) {
        err = k_poll(comms->ctx->events, COMMS_SIGNAL_TXDONE, K_FOREVER);

        if (err != 0) {
            k_mutex_lock(&comms->ctx->wr_mtx, K_FOREVER);
            LOG_ERR("Comms thread error: %d", err);
            k_mutex_unlock(&comms->ctx->wr_mtx);
            return;
        }

        comms_signal_handle(comms, COMMS_SIGNAL_RXRDY, comms_process);
        if (comms->iface->api->update) {
            k_mutex_lock(&comms->ctx->wr_mtx, K_FOREVER);
            _COMMS_API(comms, update);
            k_mutex_unlock(&comms->ctx->wr_mtx);
        }
    }
    __ASSERT_UNREACHABLE;
}

/**
 * @brief Raises a transport event
 * @param[in] evt_type The event to raise
 * @param[in] ctx The pointer to the comms object
 */
static void transport_evt_handler(enum comms_transport_evt evt_type,
                                  void *ctx) {
    struct comms *comms = ctx;
    struct k_poll_signal *signal;

    signal = (evt_type == COMMS_TRANSPORT_EVT_RX_RDY)
                 ? &comms->ctx->signals[COMMS_SIGNAL_RXRDY]
                 : &comms->ctx->signals[COMMS_SIGNAL_TXDONE];
    k_poll_signal_raise(signal, 0);
}

/**
 * @brief Initializes a comms instance
 * @param[in] comms The comms instance to instantiate
 * @param[in] transport_config Input parameter for the transport API init
 * @return The result of the API init
 */
static int instance_init(const struct comms *comms,
                         const void *transport_config) {
    memset(comms->ctx, 0, sizeof(*comms->ctx));

    k_mutex_init(&comms->ctx->wr_mtx);

    for (size_t i = 0; i < COMMS_SIGNALS; i++) {
        k_poll_signal_init(&comms->ctx->signals[i]);
        k_poll_event_init(&comms->ctx->events[i], K_POLL_TYPE_SIGNAL,
                          K_POLL_MODE_NOTIFY_ONLY, &comms->ctx->signals[i]);
    }

    return _COMMS_API(comms, init, transport_config, transport_evt_handler,
                      (void *)comms);
}

/**
 * @brief Function for initializing a transport layer and internal comms state.
 *
 * @param[in] sh		Pointer to comms instance.
 * @param[in] transport_config	Transport configuration during initialization.
 *
 * @return Standard error code.
 */
int comms_init(const struct comms *comms, const void *transport_config) {
    __ASSERT_NO_MSG(comms);
    __ASSERT_NO_MSG(comms->ctx && comms->iface);

    if (comms->ctx->tid) {
        return -EALREADY;
    }

    int err = instance_init(comms, transport_config);

    if (err != 0) {
        return err;
    }

    k_tid_t tid = k_thread_create(
        comms->thread, comms->stack, CONFIG_COMMANDS_STACK_SIZE, comms_thread,
        (void *)comms, NULL, NULL, CONFIG_BELUGA_COMMANDS_PRIO, 0, K_NO_WAIT);
    comms->ctx->tid = tid;
    k_thread_name_set(tid, comms->name);

    return 0;
}

static void at_respond(const struct comms *comms, bool ok);

/**
 * @brief Process function, which should be executed when data is ready in the
 *	  transport interface.
 *
 * @param[in] sh Pointer to the comms instance.
 */
void comms_process(const struct comms *comms) {
    __ASSERT_NO_MSG(comms);
    __ASSERT_NO_MSG(comms->ctx);

    size_t count = 0;
    char data;
    struct comms_buf *buf = &comms->ctx->rx_buf;

    struct task_wdt_attr watchdog = {.period = 2000};
    if (spawn_task_watchdog(&watchdog) < 0) {
        printk("Unable to spawn task watchdog in command thread\n");
        return;
    }

    while (true) {
        watchdog_red_rocket(&watchdog);
        (void)_COMMS_API(comms, read, &data, sizeof(data), &count);
        if (count == 0) {
            // No data
            break;
        }

        if ((data == '\n' || data == '\r') && buf->len != 0) {
            int ret = execute(comms);
            at_respond(comms, ret == 0);
            cmd_buffer_clear(comms);
            continue;
        }
        if (isprint((int)data) != 0) {
            _COMMS_BUF_APPEND(comms, data);
        }
    }
    if (kill_task_watchdog(&watchdog) < 0) {
        printk("Unable to spawn task watchdog in command thread\n");
    }
}

/**
 * @brief Writes data to the comms transport API
 * @param[in] comms The comms object
 * @param[in] data The data to write
 * @param[in] length The number of bytes to write
 */
static void comms_write(const struct comms *comms, const void *data,
                        size_t length) {
    __ASSERT_NO_MSG(comms && data);

    size_t offset = 0;
    size_t tmp_cnt;

    k_mutex_lock(&comms->ctx->wr_mtx, K_FOREVER);
    while (length) {
        int err = _COMMS_API(comms, write, &((const uint8_t *)data)[offset],
                             length, &tmp_cnt);
        (void)err;

        __ASSERT_NO_MSG(err == 0);
        __ASSERT_NO_MSG(length >= tmp_cnt);
        offset += tmp_cnt;
        length -= tmp_cnt;
    }
    k_mutex_unlock(&comms->ctx->wr_mtx);
}

/**
 * @brief Appends a response ending to the TX buffer
 * @param[in] comms The comms object
 * @param[in] ok Indicator for successful command execution
 */
static void at_respond(const struct comms *comms, bool ok) {
    __ASSERT(comms->ctx->tx_buf.len <= (sizeof(comms->ctx->tx_buf.buf) - 5),
             "Not enough room in TX buffer");

    if (ok) {
        if (comms->ctx->tx_buf.len != 0) {
            comms->ctx->tx_buf.buf[comms->ctx->tx_buf.len++] = ' ';
        }
        comms->ctx->tx_buf.buf[comms->ctx->tx_buf.len++] = 'O';
        comms->ctx->tx_buf.buf[comms->ctx->tx_buf.len++] = 'K';
    }

    if (comms->ctx->format == FORMAT_FRAMES) {
        comms->ctx->tx_buf.buf[comms->ctx->tx_buf.len] = '\0';
    } else {
        comms->ctx->tx_buf.buf[comms->ctx->tx_buf.len++] = '\r';
        comms->ctx->tx_buf.buf[comms->ctx->tx_buf.len++] = '\n';
    }

    struct beluga_msg msg = {.type = COMMAND_RESPONSE,
                             .payload.response =
                                 (const char *)comms->ctx->tx_buf.buf};

    comms_write_msg(comms, &msg);
}

/**
 * @brief Copy a command response into the output buffer.
 *
 * @param[in] comms Pointer to the comms instance.
 * @param[in] msg The command response.
 *
 * @note This does not start the transmission of data.
 */
void at_msg(const struct comms *comms, const char *msg) {
    char *buf = comms->ctx->tx_buf.buf;
    size_t msg_len = comms->ctx->tx_buf.len;
    const size_t buf_size =
        sizeof(comms->ctx->tx_buf.buf) - 6; // Leave room for " OK\r\n"
    const char *msg_ = msg;

    for (; msg_len < buf_size; msg_len++, msg_++) {
        if (*msg_ == '\r' || *msg_ == '\n') {
            // Ignore line endings
            msg_len--;
            continue;
        }
        if (*msg_ == '\0') {
            break;
        }
        buf[msg_len] = *msg_;
    }

    comms->ctx->tx_buf.len = msg_len;
}

/**
 * @brief Callback function for appending formatted strings
 * @param[in] c The byte to append
 * @param[in] ctx Additional context
 * @return always 0
 */
static int out_func(int c, void *ctx) {
    const struct comms *comms = ctx;
    char c_str[2] = {(char)c, '\0'};
    at_msg(comms, c_str);
    return 0;
}

/**
 * @brief Copy a formatted command response into the output buffer.
 * @param[in] comms Pointer to the comms instance
 * @param[in] msg The format string
 * @param[in] ... List of parameters to print
 *
 * @note This does not start the transmission of data.
 */
void at_msg_fmt(const struct comms *comms, const char *msg, ...) {
    va_list args;
    va_start(args, msg);
    (void)cbvprintf(out_func, (void *)comms, msg, args);
    va_end(args);
}

/**
 * @brief Flushes the response buffer and blocks until everything has been
 * transmitted.
 * @param[in] comms The comms object
 * @param[in] ret The return code of the command
 */
void comms_flush_out(const struct comms *comms, int ret) {
    int set;
    int res;
    struct k_poll_signal *sig = &comms->ctx->signals[COMMS_SIGNAL_TXDONE];
    k_poll_signal_reset(sig);
    at_respond(comms, ret == 0);

    k_poll(&comms->ctx->events[COMMS_SIGNAL_TXDONE], 1, K_MSEC(500));
    k_poll_signal_check(sig, &set, &res);
}

/**
 * @brief Sets the output format
 * @param[in] comms The comms object
 * @param[in] mode The new mode
 * @return 0 upoin success
 * @return -EINVAL on invalid input parameters
 */
int set_format(const struct comms *comms, enum comms_out_format_mode mode) {
    if (mode >= FORMAT_INVALID || comms == NULL) {
        return -EINVAL;
    }
    comms->ctx->format = mode;
    return 0;
}

/**
 * @brief Generates the header output for ASCII mode
 *
 * @param[in] _comms The comms object
 * @param[in] _msg The header
 */
#define HEADER_GEN(_comms, _msg)                                               \
    do {                                                                       \
        const char *header = _msg;                                             \
        size_t header_len = sizeof((uint8_t[]){_msg}) - 1;                     \
        comms_write(_comms, header, header_len);                               \
    } while (0)

#if defined(CONFIG_UWB_LOGIC_CLK)
/**
 * The header for ASCII mode
 */
#define HEADER "ID,RSSI,RANGE,TIMESTAMP,EXCHANGE\r\n"

/**
 * The format string for ascii mode
 */
#define ASCII_FMT_STR "%" PRIu16 ",%" PRId8 ",%f,%" PRId64 ",%" PRIu32 "\r\n"

/**
 * The format string for JSON mode
 */
#define JSON_FMT_STR                                                           \
    "{ID:%" PRIu16 ",RSSI:%" PRId8 ",RANGE:%f,TIMESTAMP:%" PRId64              \
    ",EXCHANGE:%" PRIu32 "}\r\n"

/**
 * The format parameters
 *
 * @param[in] _i The neighbor list index
 */
#define FMT_PARAMS(_i)                                                         \
    list[(_i)].UUID, list[(_i)].RSSI, (double)list[(_i)].range,                \
        list[(_i)].time_stamp, list[(_i)].exchange_id
#else
/**
 * The header for ASCII mode
 */
#define HEADER        "ID,RSSI,RANGE,TIMESTAMP\r\n"

/**
 * The format string for ascii mode
 */
#define ASCII_FMT_STR "%" PRIu16 ",%" PRId8 ",%f,%" PRId64 "\r\n"

/**
 * The format string for JSON mode
 */
#define JSON_FMT_STR                                                           \
    "{ID:%" PRIu16 ",RSSI:%" PRId8 ",RANGE:%f,TIMESTAMP:%" PRId64 "}\r\n"

/**
 * The format parameters
 *
 * @param[in] _i The neighbor list index
 */
#define FMT_PARAMS(_i)                                                         \
    list[(_i)].UUID, list[(_i)].RSSI, (double)list[(_i)].range,                \
        list[(_i)].time_stamp
#endif

/**
 * @brief Formats and writes the neighbor list to the transport
 * @param[in] comms The comms object
 * @param[in] msg The beluga message to write
 * @return 0 upon success
 * @return -EINVAL if list is not present
 */
static int s_write_neighbors(const struct comms *comms,
                             const struct beluga_msg *msg) {
    __ASSERT_NO_MSG(comms && msg);
    bool stream = msg->payload.stream;
    bool header_printed = comms->ctx->format != FORMAT_ASCII;
    const struct node *list = msg->payload.neighbor_list;

    if (!list) {
        return -EINVAL;
    }

    for (size_t i = 0; i < MAX_ANCHOR_COUNT; i++) {
        if (list[i].UUID != 0 && (!stream || list[i].update_flag)) {
            char s[256];
            size_t len;
            if (comms->ctx->format == FORMAT_ASCII) {
                if (!header_printed) {
                    HEADER_GEN(comms, HEADER);
                    header_printed = true;
                }
                len = snprintf(s, sizeof(s) - 1, ASCII_FMT_STR, FMT_PARAMS(i));
            } else {
                len = snprintf(s, sizeof(s) - 1, JSON_FMT_STR, FMT_PARAMS(i));
            }
            comms_write(comms, s, len);
        }
    }

    return 0;
}

/**
 * @brief Writes a start event to the transport in ascii format
 * @param[in] comms The comms object
 * @param[in] msg The beluga message containing the start event
 * @return -EINVAL if payload is empty
 * @return 0 upon success
 */
static int ascii_write_start_event(const struct comms *comms,
                                   const struct beluga_msg *msg) {
    const char *ending = "\r\n";
    const char *payload = msg->payload.node_version;

    if (!payload) {
        return -EINVAL;
    }

    for (; *payload != '\0'; payload++) {
        comms_write(comms, payload, 1);
    }

    comms_write(comms, ending, 2);
    return 0;
}

/**
 * @brief Writes a dropped neighbor message to the transport
 * @param[in] comms The comms object
 * @param[in] msg The beluga message indicating which neighbor was dropped
 * @return 0 upon success
 * @return -ENOTSUP if not in JSON mode
 */
static int json_write_dropped_neighbor(const struct comms *comms,
                                       const struct beluga_msg *msg) {
    if (comms->ctx->format != FORMAT_JSON) {
        return -ENOTSUP;
    }

    char s[32];
    size_t len = snprintf(s, sizeof(s) - 1, "rm: %" PRId32 "\r\n",
                          msg->payload.dropped_neighbor);

    comms_write(comms, s, len);
    return 0;
}

/**
 * @brief Write a message to the transport while in ASCII or JSON mode
 * @param[in] comms The comms object
 * @param[in] msg The message to format and write
 * @return 0 upon success
 * @return -ECANCELED if message type is not recognized
 * @return negative error code otherwise
 */
static int comms_write_normal(const struct comms *comms,
                              const struct beluga_msg *msg) {
    __ASSERT_NO_MSG(comms && msg);
    int ret = 0;

    switch (msg->type) {
    case COMMAND_RESPONSE: {
        comms_write(comms, comms->ctx->tx_buf.buf, comms->ctx->tx_buf.len);
        break;
    }
    case NEIGHBOR_UPDATES: {
        ret = s_write_neighbors(comms, msg);
        break;
    }
    case START_EVENT: {
        ret = ascii_write_start_event(comms, msg);
        break;
    }
    case NEIGHBOR_DROP: {
        ret = json_write_dropped_neighbor(comms, msg);
        break;
    }
    default: {
        ret = -ECANCELED;
        break;
    }
    }

    return ret;
}

/**
 * @brief Writes a framed message over the comms transport
 * @param[in] comms The comms object
 * @param[in] msg The message to be framed and sent
 * @return 0 upon success
 * @return -EINVAL if frame length is too small
 * @return -ENOMEM if no dynamic memory is available
 */
static int comms_write_frame(const struct comms *comms,
                             const struct beluga_msg *msg) {
    __ASSERT_NO_MSG(comms && msg);

    ssize_t len = frame_length(msg);
    if (len < 1) {
        return -EINVAL;
    }

    uint8_t *buffer = k_malloc(len + 1);
    if (buffer == NULL) {
        return -ENOMEM;
    }

    len = construct_frame(msg, buffer, len + 1);

    if (len < 0) {
        k_free(buffer);
        return len;
    }

    comms_write(comms, buffer, len);
    k_free(buffer);

    return 0;
}

/**
 * @brief Writes a message over the comms transport
 * @param[in] comms The comms object
 * @param[in] msg The message to write
 * @return 0 upon success
 * @return -EINVAL if parameters are invalid
 * @return -EFAULT if format mode is invalid
 * @return negative error code otherwise
 */
int comms_write_msg(const struct comms *comms, const struct beluga_msg *msg) {
    int ret;
    if (comms == NULL || msg == NULL) {
        return -EINVAL;
    }

    switch (comms->ctx->format) {
    case FORMAT_ASCII:
    case FORMAT_JSON: {
        ret = comms_write_normal(comms, msg);
        break;
    }
    case FORMAT_FRAMES: {
        ret = comms_write_frame(comms, msg);
        break;
    }
    default: {
        ret = -EFAULT;
        break;
    }
    }

    return ret;
}

/**
 * @brief Writes the current format mode over the transport
 * @param[in] comms The comms object
 * @return 0 upon success
 * @return -EINVAL if input parameters are incorrect
 * @return -EFAULT if invalid format mode
 * @return negative error code otherwise
 */
int print_format(const struct comms *comms) {
    struct beluga_msg msg = {.type = START_EVENT};
    int ret = 0;

    if (comms == NULL || comms->ctx == NULL) {
        return -EINVAL;
    }

    switch (comms->ctx->format) {
    case FORMAT_ASCII: {
        msg.payload.node_version = "  Format: ASCII";
        break;
    }
    case FORMAT_JSON: {
        msg.payload.node_version = "  Format: JSON";
        break;
    }
    case FORMAT_FRAMES: {
        msg.payload.node_version = "  Format: Framed";
        break;
    }
    default: {
        ret = -EFAULT;
        break;
    }
    }

    if (ret == 0) {
        ret = comms_write_msg(comms, &msg);
    }

    return ret;
}

/**
 * @brief Sleeps the calling thread until the comms transport is ready
 * @param[in] comms The comms object
 * @return 0 upon success
 * @return -EINVAL if input is invalid
 * @return -ENOTSUP if transport does not have flow control
 */
int wait_comms_ready(const struct comms *comms) {
<<<<<<< HEAD
    if (comms == NULL || comms->ctx == NULL || comms->iface == NULL ||
        comms->iface->api == NULL) {
=======
    if (comms == NULL || comms->iface == NULL || comms->iface->api == NULL) {
>>>>>>> fda09983
        return -EINVAL;
    }
    if (comms->iface->api->wait_dtr == NULL) {
        return -ENOTSUP;
    }
    _COMMS_API(comms, wait_dtr);
    return 0;
}<|MERGE_RESOLUTION|>--- conflicted
+++ resolved
@@ -848,12 +848,8 @@
  * @return -ENOTSUP if transport does not have flow control
  */
 int wait_comms_ready(const struct comms *comms) {
-<<<<<<< HEAD
     if (comms == NULL || comms->ctx == NULL || comms->iface == NULL ||
         comms->iface->api == NULL) {
-=======
-    if (comms == NULL || comms->iface == NULL || comms->iface->api == NULL) {
->>>>>>> fda09983
         return -EINVAL;
     }
     if (comms->iface->api->wait_dtr == NULL) {
