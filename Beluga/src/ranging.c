/**
 * @file ranging.c
 * @brief Ranging Module for UWB-based Distance Measurement System
 *
 * Implements the logic for the ranging, which supports both
 * single-sided and two-way ranging between nodes in a UWB (Ultra-Wideband)
 * network using the DW1000 chip. The module handles configuration,
 * initialization, and communication between nodes. It includes various
 * functions to configure and control the DW1000's parameters, such as data
 * rate, pulse rate, preamble length, and PAC size.
 *
 * Supports both the initiator and responder tasks, where the initiator
 * sends polling messages and the responder listens for them.
 *
 * @author WiSeLab CMU
 * @author Tom Schmitz \<tschmitz@andrew.cmu.edu\>
 * @date 7/9/24
 */

#include <app_leds.h>
#include <beluga_message.h>
#include <ble/ble_app.h>
#include <deca_device_api.h>
#include <init_resp_common.h>
#include <initiator.h>
#include <port_platform.h>
#include <random.h>
#include <ranging.h>
#include <responder.h>
#include <serial/comms.h>
#include <spi.h>
#include <stdbool.h>
#include <stdio.h>
#include <utils.h>
#include <watchdog.h>
#include <zephyr/kernel.h>
#include <zephyr/logging/log.h>
#include <zephyr/sys/reboot.h>

/**
 * Logging module for the ranging module
 */
LOG_MODULE_REGISTER(ranging_logger, CONFIG_RANGING_MODULE_LOG_LEVEL);

#if IS_ENABLED(CONFIG_UWB_DIAGNOSTICS) || IS_ENABLED(CONFIG_REPORT_UWB_DROPS)
#define START_EVENT_COUNTERS() dwt_configeventcounters(1)
#define STOP_EVENT_COUNTERS()  dwt_configeventcounters(0)
#define POPULATE_UWB_DIAGNOSTICS(_list, _index)                                \
    do {                                                                       \
        dwt_readdiagnostics(&(_list)[_index].uwb_diagnostics);                 \
        dwt_readeventcounters(&(_list)[_index].uwb_counts);                    \
    } while (0)
#else
#define START_EVENT_COUNTERS()        (void)0
#define STOP_EVENT_COUNTERS()         (void)0
#define POPULATE_UWB_DIAGNOSTICS(...) (void)0
#endif // IS_ENABLED(CONFIG_UWB_DIAGNOSTICS) ||
       // IS_ENABLED(CONFIG_REPORT_UWB_DROPS)

/**
 * The delay from the end of the frame transmission to the enable of the
 * receiver, as programmed for the DW1000's wait for response feature.
 */
#define POLL_TX_TO_RESP_RX_DLY_UUS 100

#if !defined(CONFIG_UWB_INIT_RX_TIMEOUT)
/**
 * The RX timeout when in initiator mode. This timeout is for complete reception
 * of a frame, i.e. timeout duration must take into account the length of the
 * expected frame.
 */
#define UWB_INIT_TIMEOUT 2000
#else
/**
 * The RX timeout when in initiator mode. This timeout is for complete reception
 * of a frame, i.e. timeout duration must take into account the length of the
 * expected frame.
 */
#define UWB_INIT_TIMEOUT CONFIG_UWB_INIT_RX_TIMEOUT
#endif

#if !defined(CONFIG_UWB_RESP_RX_DELAY)
/**
 * The delay from the end of the frame transmission to the enable of the
 * receiver, as programmed for the DW1000's wait for response feature.
 */
#define UWB_RESP_RX_DELAY 0
#else
/**
 * The delay from the end of the frame transmission to the enable of the
 * receiver, as programmed for the DW1000's wait for response feature.
 */
#define UWB_RESP_RX_DELAY CONFIG_UWB_RESP_RX_DELAY
#endif

#if !defined(CONFIG_UWB_RESP_RX_TIMEOUT)
/**
 * The RX timeout when in responder mode.
 */
#define UWB_RESP_RX_TIMEOUT 0
#else
/**
 * The RX timeout when in responder mode.
 */
#define UWB_RESP_RX_TIMEOUT CONFIG_UWB_RESP_RX_TIMEOUT
#endif

#if defined(CONFIG_UWB_FILTER_RANGES)
#include <math.h>

/**
 * The lower bound for filtering out nodes based on range
 */
#define LOWER_RANGE (double)CONFIG_UWB_RANGE_FILTER_LOWER_BOUND

#if CONFIG_UWB_RANGE_FILTER_UPPER_BOUND <= 0
/**
 * The upper bound condition for filtering
 */
#define UPPER_CONDITION(x) true
#else
/**
 * The upper bound for filtering out nodes based on range
 */
#define UPPER_RANGE        (double)CONFIG_UWB_RANGE_FILTER_UPPER_BOUND

/**
 * The upper bound condition for filtering
 */
#define UPPER_CONDITION(x) islessequal((x), UPPER_RANGE)
#endif

/**
 * The lower bound condition for filtering
 */
#define LOWER_CONDITION(x) isgreaterequal((x), LOWER_RANGE)

/**
 * The condition for filtering ranges
 */
#define RANGE_CONDITION(x) (LOWER_CONDITION(x) && UPPER_CONDITION(x))

#else

/**
 * The condition for filtering ranges
 */
#define RANGE_CONDITION(x) (true)
#endif

/**
 * Watchdog timer period in milliseconds
 */
#define RANGING_WDT_PERIOD (10 * CONFIG_POLLING_REFRESH_PERIOD)

/**
 * The amount of time to sleep the ranging thread when in "responder" mode.
 */
#define RESP_ONLY_MODE_SLEEP_TIME (RANGING_WDT_PERIOD / 2)

/**
 * Suspends the responder task when performing ranging to other nodes
 */
#define SUSPEND_RESPONDER_TASK()                                               \
    do {                                                                       \
        k_sem_take(&k_sus_resp, K_NO_WAIT);                                    \
        k_sem_take(&k_sus_init, K_FOREVER);                                    \
        k_sleep(K_MSEC(2));                                                    \
    } while (0)

/**
 * Resumes the responder task
 */
#define RESUME_RESPONDER_TASK()                                                \
    do {                                                                       \
        k_sem_give(&k_sus_init);                                               \
        k_sem_give(&k_sus_resp);                                               \
    } while (0)

static struct advertising_info uwb_metadata = {
    .CHANNEL = 5,
    .PULSERATE = 1,
    .preamble = 128,
    .PAC = 0,
    .DATARATE = 0,
    .SFD = 0,
    .PHR = 0,
    .TWR = 1,
    .poll_rate = 100,
};

#define UPDATE_ADV_DATA(setting_, val_)                                        \
    do {                                                                       \
        uwb_metadata.setting_ = val_;                                          \
        advertising_reconfig(&uwb_metadata);                                   \
    } while (0)

/**
 * The number of milliseconds between initiator runs
 */
static int32_t initiator_freq = 100;

/**
 * Flag indicating whether to use two-way ranging or single-sided ranging
 */
static bool twr_mode = true;

/**
 * Calculates the SFD timeout (preamble length + 1 + SFD length - PAC size)
 *
 * @param[in] PREAMBLE The preamble length
 * @param[in] SFD_LENGTH The length of the SFD
 * @param[in] PAC_SIZE The PAC size
 */
#define SFD_TO(PREAMBLE, SFD_LENGTH, PAC_SIZE)                                 \
    ((PREAMBLE) + 1 + (SFD_LENGTH) - (PAC_SIZE))

/**
 * The DW1000 configurations
 */
static dwt_config_t config = {
    5,               /* Channel number. */
    DWT_PRF_64M,     /* Pulse repetition frequency. */
    DWT_PLEN_128,    /* Preamble length. Used in TX only. */
    DWT_PAC8,        /* Preamble acquisition chunk size. Used in RX only. */
    10,              /* TX preamble code. Used in TX only. */
    10,              /* RX preamble code. Used in RX only. */
    0,               /* 0 to use standard SFD, 1 to use non-standard SFD. */
    DWT_BR_6M8,      /* Data rate. */
    DWT_PHRMODE_STD, /* PHY header mode. */
    SFD_TO(128, 8, 8)};

/**
 * The DW1000 TX configurations
 */
static dwt_txconfig_t config_tx = {TC_PGDELAY_CH5, TX_POWER_MAN_DEFAULT};

/**
 * The watchdog timer instance for the ranging.
 */
<<<<<<< HEAD
static struct task_wdt_attr ranging_watchdog_attr =
    TASK_WDT_INITIALIZER(10 * CONFIG_POLLING_REFRESH_PERIOD);

/**
 * The watchdog timer instance for the responder task.
 */
static struct task_wdt_attr responder_wdt =
    TASK_WDT_INITIALIZER(5 * CONFIG_RESPONDER_TIMEOUT);
=======
static struct task_wdt_attr ranging_watchdog_attr = {.period =
                                                         RANGING_WDT_PERIOD};
>>>>>>> 2b767189

/**
 * @brief Prints the TX power in a non-standard (human readable) format
 * @param[in] tx_power The current TX power
 */
void print_tx_power(const struct comms *comms, uint32_t tx_power) {
    struct beluga_msg msg = {
        .type = START_EVENT,
    };
    char s[32];
    snprintf(s, sizeof(s) - 1, "  TX Power: 0x%08" PRIX32, tx_power);
    msg.payload.node_version = s;
    comms_write_msg(comms, &msg);
}

/**
 * @brief Prints the UWB data rate in a non-standard (human readable) format
 * @param[in] rate The current data rate
 * @return The data rate that was just printed
 */
enum uwb_datarate print_uwb_datarate(const struct comms *comms,
                                     enum uwb_datarate rate) {
    struct beluga_msg msg = {
        .type = START_EVENT,
    };
    switch (rate) {
    case UWB_DR_850K:
        msg.payload.node_version = "  Data Rate: 850 kHz";
        break;
    case UWB_DR_110K:
        msg.payload.node_version = "  Data Rate: 110 kHz";
        break;
    case UWB_DR_6M8:
    default:
        msg.payload.node_version = "  Data Rate: 6.8MHz";
        rate = UWB_DR_6M8;
        break;
    }

    comms_write_msg(comms, &msg);

    return rate;
}

/**
 * @brief Prints the pulse rate in a non-standard (human readable) format
 * @param[in] rate The current pulse rate
 * @return The pulse rate
 */
enum uwb_pulse_rate print_pulse_rate(const struct comms *comms,
                                     enum uwb_pulse_rate rate) {
    struct beluga_msg msg = {
        .type = START_EVENT,
    };
    switch (rate) {
    case UWB_PR_16M:
        msg.payload.node_version = "  Pulse Rate: 16MHz";
        break;
    case UWB_PR_64M:
    default:
        msg.payload.node_version = "  Pulse Rate: 64MHz";
        rate = UWB_PR_64M;
        break;
    }

    comms_write_msg(comms, &msg);

    return rate;
}

/**
 * @brief Prints the PAC size in a non-standard (human readable) format
 * @param[in] pac The PAC size
 * @return The PAC size
 */
int32_t print_pac_size(const struct comms *comms, int32_t pac) {
    struct beluga_msg msg = {
        .type = START_EVENT,
    };
    switch ((enum uwb_pac)pac) {
    case UWB_PAC16:
        msg.payload.node_version = "  PAC Size: 16";
        break;
    case UWB_PAC32:
        msg.payload.node_version = "  PAC Size: 32";
        break;
    case UWB_PAC64:
        msg.payload.node_version = "  PAC Size: 16";
        break;
    case UWB_PAC8:
    default:
        msg.payload.node_version = "  PAC Size: 8";
        pac = (int32_t)UWB_PAC8;
        break;
    }

    comms_write_msg(comms, &msg);

    return pac;
}

/**
 * @brief Prints the current PAN ID in a non-standard (human readable) format
 * @param[in] pan_id The PAN ID to print
 */
void print_pan_id(const struct comms *comms, uint32_t pan_id) {
    struct beluga_msg msg = {
        .type = START_EVENT,
    };
    char s[64];
    snprintf(s, sizeof(s) - 1, "  UWB PAN ID: 0x%04" PRIX16 " ",
             (uint16_t)pan_id);
    msg.payload.node_version = s;
    comms_write_msg(comms, &msg);
}

/**
 * @brief Sets the PHR mode for the DW1000
 * @param[in] mode The PHR mode to update
 * @return 0 upon success
 * @return -EINVAL if PHR mode is not valid
 */
int uwb_set_phr_mode(enum uwb_phr_mode mode) {
    CHECK_UWB_ACTIVE();

    switch (mode) {
    case UWB_PHR_MODE_STD:
        config.phrMode = DWT_PHRMODE_STD;
        break;
    case UWB_PWR_MODE_EXT:
        config.phrMode = DWT_PHRMODE_EXT;
        break;
    default:
        return -EINVAL;
    }

    dwt_configure(&config);

    UPDATE_ADV_DATA(PHR, mode);

    return 0;
}

/**
 * @brief Retrieves the current preamble length being used by the DW1000
 * @return an integer representation of the preamble length
 */
static uint16_t get_preamble_length(void) {
    switch (config.txPreambLength) {
    case DWT_PLEN_64:
        return 64;
    case DWT_PLEN_128:
        return 128;
    case DWT_PLEN_256:
        return 256;
    case DWT_PLEN_512:
        return 512;
    case DWT_PLEN_1024:
        return 1024;
    case DWT_PLEN_1536:
        return 1536;
    case DWT_PLEN_2048:
        return 2048;
    case DWT_PLEN_4096:
    default:
        return 4096;
    }
}

/**
 * @brief Retrieves the current PAC size being used by the DW1000
 * @return an integer representing the PAC size
 */
static uint16_t get_pac_size(void) {
    switch (config.rxPAC) {
    case DWT_PAC8:
        return 8;
    case DWT_PAC16:
        return 16;
    case DWT_PAC32:
        return 32;
    case DWT_PAC64:
    default:
        return 64;
    }
}

/**
 * @brief Retrieves the SFD length based on the DW1000 data rate
 * @return The SFD length
 */
static uint16_t get_sfd_length(void) {
    switch (config.dataRate) {
    case DWT_BR_6M8:
        return DW_NS_SFD_LEN_6M8;
    case DWT_BR_850K:
        return (config.nsSFD) ? DW_NS_SFD_LEN_850K : DW_NS_SFD_LEN_6M8;
    case DWT_BR_110K:
    default:
        return DW_NS_SFD_LEN_110K;
    }
}

/**
 * @brief Sets the data rate of the DW1000
 * @param[in] rate The new data rate of the DW1000
 * @return 0 upon success
 * @return -EINVAL if data rate is an invalid value
 * @return -EBUSY if UWB is active
 */
int uwb_set_datarate(enum uwb_datarate rate) {
    CHECK_UWB_ACTIVE();

    switch (rate) {
    case UWB_DR_6M8:
        config.dataRate = DWT_BR_6M8;
        break;
    case UWB_DR_850K:
        config.dataRate = DWT_BR_850K;
        break;
    case UWB_DR_110K:
        config.dataRate = DWT_BR_110K;
        break;
    default:
        return -EINVAL;
    }

    // Update the SFD length according to the data rate
    config.sfdTO =
        SFD_TO(get_preamble_length(), get_sfd_length(), get_pac_size());

    dwt_configure(&config);
    set_freq_offset_multiplier(rate == UWB_DR_110K);

    UPDATE_ADV_DATA(DATARATE, rate);

    return 0;
}

/**
 * @brief Sets the DW1000 pulse rate
 * @param[in] rate The pulse rate to of the DW1000
 * @return 0 upon success
 * @return -EINVAL if rate is invalid
 * @return -EBUSY if UWB is active
 */
int uwb_set_pulse_rate(enum uwb_pulse_rate rate) {
    CHECK_UWB_ACTIVE();

    switch (rate) {
    case UWB_PR_16M:
        config.prf = DWT_PRF_16M;
        break;
    case UWB_PR_64M:
        config.prf = DWT_PRF_64M;
        break;
    default:
        return -EINVAL;
    }

    set_initiator_prf(rate);
    set_responder_prf(rate);

    dwt_configure(&config);

    UPDATE_ADV_DATA(PULSERATE, rate);

    return 0;
}

/**
 * @brief Sets the preamble length of the DW1000
 * @param[in] length The new preamble length of the DW1000
 * @return 0 upon success
 * @return -EINVAL if length is invalid
 * @return -EBUSY if UWB is active
 */
int uwb_set_preamble(enum uwb_preamble_length length) {
    CHECK_UWB_ACTIVE();

    switch (length) {
    case UWB_PRL_64:
        config.txPreambLength = DWT_PLEN_64;
        break;
    case UWB_PRL_128:
        config.txPreambLength = DWT_PLEN_128;
        break;
    case UWB_PRL_256:
        config.txPreambLength = DWT_PLEN_256;
        break;
    case UWB_PRL_512:
        config.txPreambLength = DWT_PLEN_512;
        break;
    case UWB_PRL_1024:
        config.txPreambLength = DWT_PLEN_1024;
        break;
    case UWB_PRL_1536:
        config.txPreambLength = DWT_PLEN_1536;
        break;
    case UWB_PRL_2048:
        config.txPreambLength = DWT_PLEN_2048;
        break;
    case UWB_PRL_4096:
        config.txPreambLength = DWT_PLEN_4096;
    default:
        return -EINVAL;
    }

    config.sfdTO =
        SFD_TO(get_preamble_length(), get_sfd_length(), get_pac_size());

    dwt_configure(&config);

    UPDATE_ADV_DATA(preamble, length);

    return 0;
}

/**
 * @brief Sets the PAC size of the DW1000
 * @param[in] pac The new PAC size of the DW1000
 * @return 0 upon success
 * @return -EINVAL if PAC size is invalid
 * @return -EBUSY if UWB is active
 */
int set_pac_size(enum uwb_pac pac) {
    CHECK_UWB_ACTIVE();

    switch (pac) {
    case UWB_PAC8:
        config.rxPAC = DWT_PAC8;
        break;
    case UWB_PAC16:
        config.rxPAC = DWT_PAC16;
        break;
    case UWB_PAC32:
        config.rxPAC = DWT_PAC32;
        break;
    case UWB_PAC64:
        config.rxPAC = DWT_PAC64;
        break;
    default:
        return -EINVAL;
    }

    config.sfdTO =
        SFD_TO(get_preamble_length(), get_sfd_length(), get_pac_size());

    dwt_configure(&config);

    UPDATE_ADV_DATA(PAC, pac);

    return 0;
}

/**
 * @brief Sets the SFD mode of the DW1000
 * @param[in] mode The new SFD mode
 * @return 0 upon success
 * @return -EINVAL upon failure
 * @return -EBUSY if UWB is active
 */
int set_sfd_mode(enum uwb_sfd mode) {
    CHECK_UWB_ACTIVE();

    switch (mode) {
    case UWB_STD_SFD:
        config.nsSFD = 0;
        break;
    case UWB_NSTD_SFD:
        config.nsSFD = 1;
        break;
    default:
        return -EINVAL;
    }

    config.sfdTO =
        SFD_TO(get_preamble_length(), get_sfd_length(), get_pac_size());

    dwt_configure(&config);

    UPDATE_ADV_DATA(SFD, config.nsSFD);

    return 0;
}

/**
 * @brief Sets the UWB channel to use for the DW1000
 * @param[in] channel The new UWB channel
 * @return 0 upon success
 * @return -EINVAL if invalid channel'
 * @return -EBUSY if UWB is active
 */
int set_uwb_channel(uint32_t channel) {
    enum pgdelay_ch delay;
    CHECK_UWB_ACTIVE();

    switch (channel) {
    case 1:
        delay = ch1;
        break;
    case 2:
        delay = ch2;
        break;
    case 3:
        delay = ch3;
        break;
    case 4:
        delay = ch4;
        break;
    case 5:
        delay = ch5;
        break;
    case 7:
        delay = ch7;
        break;
    default:
        return -EINVAL;
    }

    config_tx.PGdly = delay;
    config.chan = (uint8_t)channel;
    dwt_configure(&config);
    dwt_configuretxrf(&config_tx);
    set_hertz_to_ppm_multiplier((uint8_t)channel);

    UPDATE_ADV_DATA(CHANNEL, channel);

    return 0;
}

/**
 * @brief Helper function for using the advanced API for the UWB TX power.
 * @param[in] stage The amplifier stage being set
 * @param[in] coarse_gain The coarse gain of the stage
 * @param[in] fine_gain The fine gain of the stage
 * @return 0 upon success
 * @return -EILSEQ if any parameter is invalid
 */
static int set_advanced_tx_power(uint32_t stage, uint32_t coarse_gain,
                                 uint32_t fine_gain) {
    const uint32_t coarse_gain_shift = 5;
    uint32_t mask = UINT8_MAX;
    uint32_t power, gain;
    if (stage > 3 || coarse_gain > 7 || fine_gain > 31) {
        return -EILSEQ;
    }

    power = config_tx.power;
    mask <<= (uint32_t)CHAR_BIT * stage;
    power &= ~mask;
    gain = (~coarse_gain & 0x7) << coarse_gain_shift;
    gain |= fine_gain;
    gain <<= (uint32_t)CHAR_BIT * stage;
    power |= gain;
    config_tx.power = power;
    return 0;
}

/**
 * @brief Sets the transmit power of the DW1000
 * @param[in] tx_power The new transmit power of the DW1000
 * @return 0 upon success
 * @return -EINVAL if tx_power is NULL
 * @return -EILSEQ if any parameter in the advanced power configurations is
 * invalid
 * @return -EFAULT if mode is invalid
 */
int set_tx_power(const struct uwb_tx_power_config *tx_power) {
    int ret = 0;
    if (tx_power == NULL) {
        return -EINVAL;
    }

    switch (tx_power->mode) {
    case UWB_TX_PWR_CONFIG_SIMPLE: {
        config_tx.power =
            (tx_power->simple_power) ? TX_POWER_MAX : TX_POWER_MAN_DEFAULT;
        break;
    }
    case UWB_TX_PWR_CONFIG_ADVANCED: {
        ret = set_advanced_tx_power(tx_power->advanced_power.stage,
                                    tx_power->advanced_power.coarse,
                                    tx_power->advanced_power.fine);
        break;
    }
    case UWB_TX_PWR_CONFIG_RAW: {
        config_tx.power = tx_power->raw_power;
        break;
    }
    default: {
        ret = -EFAULT;
        break;
    }
    }

    if (ret == 0) {
        dwt_configuretxrf(&config_tx);
    }
    return ret;
}

/**
 * Retrieves the currently set TX power for the UWB
 * @return the raw TX power setting
 */
uint32_t get_tx_power(void) { return config_tx.power; }

/**
 * Sets the ranging mode used by the initiator and responder
 * @param[in] value The ranging mode. If `true`, use two-way ranging, if
 * `false`, use single-sided ranging
 */
void set_twr_mode(bool value) {
    twr_mode = value;

    UPDATE_ADV_DATA(TWR, value);
}

/**
 * @brief Set the rate the initiator sends polling messages
 * @param[in] rate The new rate the initiator sends polling messages. If 0, then
 * do not send polling messages.
 * @return 0 upon success
 * @return -EINVAL if rate is an invalid value
 */
int set_rate(uint32_t rate) {
    if (!IN_RANGE(rate, INT32_C(0), (int32_t)INT32_MAX)) {
        return -EINVAL;
    }
    initiator_freq = (int32_t)rate;

    UPDATE_ADV_DATA(poll_rate, rate);

    return 0;
}

/**
 * Sets the PAN address for the UWB network
 * @param[in] pan The new PAN ID
 * @return 0 upon success
 * @return negative error code otherwise
 */
int set_uwb_pan_id(uint32_t pan) {
    if (!IN_RANGE(pan, 0, UINT16_MAX)) {
        return -EINVAL;
    }
    if (set_initiator_pan_id(pan) < 0) {
        return -EBUSY;
    }
    set_responder_pan_id(pan);

    UPDATE_ADV_DATA(pan, pan);

    return 0;
}

/**
 * Updates the UWB to be enabled or disabled.
 * @param[in] active `true` if enabled and `false` if disabled.
 */
void update_uwb_state(bool active) {
    if (active) {
        k_sem_give(&k_sus_resp);
        k_sem_give(&k_sus_init);
        update_led_state(LED_UWB, LED_ON);
    } else {
        k_sem_take(&k_sus_resp, K_FOREVER);
        k_sem_take(&k_sus_init, K_FOREVER);
        update_led_state(LED_UWB, LED_OFF);
    }

    UPDATE_ADV_DATA(ACTIVE, active);
}

/**
 * Starve the ranging task's watchdog timer.
 * @note if UWB is disabled, this will have no affect.
 */
void starve_ranging_wdt(void) { let_the_dog_starve(&ranging_watchdog_attr); }

/**
 * Starve the responder task's watchdog timer.
 * @note This will have no affect if the responder task has not started.
 */
void starve_responder_wdt(void) { let_the_dog_starve(&responder_wdt); }

/**
 * @brief Initialize the DW1000 for ranging.
 *
 * Wakes the DW1000 (if coming out of deep sleep), resets the DW1000, and
 * initializes the DW1000 with default values
 */
void init_uwb(void) {
    if (!IS_ENABLED(CONFIG_ENABLE_BELUGA_UWB)) {
        LOG_INF("UWB disabled");
        return;
    }
    setup_DW1000RSTnIRQ(0);
    toggle_cs_line(400);

    reset_DW1000();

    port_set_dw1000_slowrate();

    if (dwt_initialise(DWT_LOADUCODE) == DWT_ERROR) {
        LOG_ERR("Failed to load UWB code");
        sys_reboot(SYS_REBOOT_COLD);
    }

    port_set_dw1000_fastrate();
    dwt_configure(&config);
    dwt_configuretxrf(&config_tx);

    /* Apply default antenna delay value. See NOTE 2 below. */
    dwt_setrxantennadelay(DEFAULT_RX_ANT_DLY);
    dwt_settxantennadelay(DEFAULT_TX_ANT_DLY);

    /* Set expected response's timeout. (keep listening so timeout is 0) */
    dwt_setrxtimeout(0);

    LOG_INF("UWB initialized");
}

/**
 * @brief Reconfig UWB transmitter as an initiator
 */
static void init_reconfig() {
    dwt_setrxaftertxdelay(POLL_TX_TO_RESP_RX_DLY_UUS);
    dwt_setrxtimeout(UWB_INIT_TIMEOUT);
}

/**
 * @brief Reconfig UWB transmitter as a responder
 */
static void resp_reconfig() {
    dwt_setrxaftertxdelay(UWB_RESP_RX_DELAY);
    dwt_setrxtimeout(UWB_RESP_RX_TIMEOUT);
}

/**
 * @brief Find a node in the neighbors list and range to that node
 *
 * @param[in] comms Pointer to the comms object for drop reporting
 */
static void initiate_ranging(const struct comms *comms) {
    // Time left to sleep in ms
    static int32_t time_left = CONFIG_POLLING_REFRESH_PERIOD;
    // Flag to see if last ranging measurement was dropped
    static bool drop = false;
    // The neighbor currently being ranged to
    static size_t current_neighbor = 0;

    bool search_broken = false;
    double range;
    uint32_t exchange;
    int32_t sleep_for = (time_left < CONFIG_POLLING_REFRESH_PERIOD)
                            ? time_left
                            : CONFIG_POLLING_REFRESH_PERIOD;
    ARG_UNUSED(comms);

    k_sleep(K_MSEC(sleep_for));
    time_left -= sleep_for;

    if (time_left > 0) {
        return;
    }
    time_left = initiator_freq;

    if (drop) {
        uint16_t delay = get_rand_num_exp_collision(initiator_freq);
        k_msleep(delay);
        drop = false;
    }

    SUSPEND_RESPONDER_TASK();

    dwt_forcetrxoff();
    init_reconfig();

    for (size_t search_count = 0; seen_list[current_neighbor].UUID == 0;
         search_count++) {
        BOUND_INCREMENT(current_neighbor, MAX_ANCHOR_COUNT);

        if (search_count >= (MAX_ANCHOR_COUNT - 1)) {
            search_broken = true;
            break;
        }
    }

    if (!search_broken) {
        int err;

        START_EVENT_COUNTERS();
        if (twr_mode) {
            err = ds_init_run(seen_list[current_neighbor].UUID, &range,
                              &exchange);
            LOG_INF("Double sided ranging returned %d", err);
        } else {
            err = ss_init_run(seen_list[current_neighbor].UUID, &range,
                              &exchange);
            LOG_INF("Single sided ranging returned %d", err);
        }

        if (err != 0) {
#if defined(CONFIG_REPORT_UWB_DROPS)
            dwt_deviceentcnts_t counts;
            struct dropped_packet_event event = {
                .id = seen_list[current_neighbor].UUID,
                .sequence = dropped_stage(),
            };
            struct beluga_msg msg = {
                .type = UWB_RANGING_DROP,
                .payload.drop_event = &event,
            };

            dwt_readeventcounters(&counts);
            copy_event_counts(&event.events, &counts);

            comms_write_msg(comms, &msg);
#endif // defined(CONFIG_REPORT_UWB_DROPS)
            drop = true;
        }

        if (!drop && RANGE_CONDITION(range)) {
            POPULATE_UWB_DIAGNOSTICS(seen_list, current_neighbor);
            seen_list[current_neighbor].update_flag = true;
            seen_list[current_neighbor].range = (float)range;
            seen_list[current_neighbor].time_stamp = k_uptime_get();
#if defined(CONFIG_UWB_LOGIC_CLK)
            seen_list[current_neighbor].exchange_id = exchange;
#endif // defined(CONFIG_UWB_LOGIC_CLK)

            update_ble_service(seen_list[current_neighbor].UUID, range);
        }

        BOUND_INCREMENT(current_neighbor, MAX_ANCHOR_COUNT);
    }

    resp_reconfig();
    dwt_forcetrxoff();

    RESUME_RESPONDER_TASK();
}

/**
 * @brief Checks how many neighboring nodes are polling. If none of them are
 * polling, then this will suspend responder.
 */
void update_poll_count(void) {
    bool neighbors_polling = false;

    for (size_t x = 0; x < MAX_ANCHOR_COUNT; x++) {
        if (seen_list[x].UUID != 0 && seen_list[x].polling_flag) {
            neighbors_polling = true;
            break;
        }
    }

    if (!neighbors_polling) {
        SUSPEND_RESPONDER_TASK();
        dwt_forcetrxoff();
        resp_reconfig();
        dwt_forcetrxoff();
        RESUME_RESPONDER_TASK();
        k_sem_take(&k_sus_resp, K_NO_WAIT);
    } else {
        SUSPEND_RESPONDER_TASK();
        dwt_forcetrxoff();
        resp_reconfig();
        dwt_forcetrxoff();
        RESUME_RESPONDER_TASK();
        k_sem_give(&k_sus_resp);
    }
}

/**
 * @brief Task that initiates ranging
 *
 * This task initiates ranging between nodes and updates the neighbor list with
 * new ranges
 *
 * @param p1 Additional context (unused)
 * @param p2 Additional context (unused)
 * @param p3 Additional context (unused)
 */
NO_RETURN void rangingTask(void *p1, void *p2, void *p3) {
    const struct comms *comms = comms_backend_uart_get_ptr();
    ARG_UNUSED(p1);
    ARG_UNUSED(p2);
    ARG_UNUSED(p3);

    if (spawn_task_watchdog(&ranging_watchdog_attr) < 0) {
        LOG_ERR("Unable to spawn watchdog for ranging");
        sys_reboot(SYS_REBOOT_COLD);
    }

    while (true) {
        watchdog_red_rocket(&ranging_watchdog_attr);

        if (initiator_freq > 0) {
            initiate_ranging(comms);
        } else {
            k_sleep(K_MSEC(RESP_ONLY_MODE_SLEEP_TIME));
        }

        update_poll_count();
    }
}

/**
 * @brief Responds to UWB polling requests
 *
 * This task will check for polling messages and respond to any ranging requests
 *
 * @param p1 Additional context (unused)
 * @param p2 Additional context (unused)
 * @param p3 Additional context (unused)
 */
NO_RETURN static void responder_task_function(void *p1, void *p2, void *p3) {
    ARG_UNUSED(p1);
    ARG_UNUSED(p2);
    ARG_UNUSED(p3);
    uint16_t id;
    uint32_t exchange;
    int ret;
    const struct comms *comms = comms_backend_uart_get_ptr();
    struct beluga_msg msg = {.type = RANGING_EVENT};

    if (are_leds_on()) {
        dwt_setleds(DWT_LEDS_ENABLE);
    } else {
        dwt_setleds(DWT_LEDS_DISABLE);
    }

    if (spawn_task_watchdog(&responder_wdt) < 0) {
        LOG_ERR("Unable to spawn responder wdt");
        sys_reboot(SYS_REBOOT_COLD);
    }

    while (true) {
        watchdog_red_rocket(&responder_wdt);

        // Check if responding is suspended, return 0 means suspended
        unsigned int suspend_start = k_sem_count_get(&k_sus_resp);

        if (suspend_start != 0) {
            if (twr_mode) {
                ret = ds_resp_run(&id, &exchange);
            } else {
                ret = ss_resp_run(&id, &exchange);
            }
        } else {
            ret = -EBUSY;
        }

        if (ret == 0) {
            struct ranging_event event = {
                .exchange_id = exchange, .id = id, .timestamp = k_uptime_get()};
            msg.payload.event = &event;
            comms_write_msg(comms, &msg);
        }
    }
}

#if defined(CONFIG_ENABLE_RANGING)
K_THREAD_DEFINE(ranging_task, CONFIG_RANGING_STACK_SIZE, rangingTask, NULL,
                NULL, NULL, CONFIG_BELUGA_RANGING_PRIO, K_FP_REGS, -1);

/**
 * @brief Creates the ranging thread and initiates its data
 */
void init_ranging_thread(void) {
    k_thread_name_set(ranging_task, "Ranging task");
    k_thread_start(ranging_task);
    LOG_INF("Started ranging");
}
#else
/**
 * @brief Creates the ranging thread and initiates its data
 */
void init_ranging_thread(void) { LOG_INF("Ranging disabled"); }
#endif // defined(CONFIG_ENABLE_RANGING)

#if defined(CONFIG_ENABLE_RESPONDER)
K_THREAD_DEFINE(responder_task, CONFIG_RESPONDER_STACK_SIZE,
                responder_task_function, NULL, NULL, NULL,
                CONFIG_BELUGA_RESPONDER_PRIO, K_FP_REGS, -1);

/**
 * @brief Creates the responder thread and initiates its data
 */
void init_responder_thread(void) {
    k_thread_name_set(responder_task, "Responder task");
    k_thread_start(responder_task);
    LOG_INF("Started responder");
}
#else
/**
 * @brief Creates the responder thread and initiates its data
 */
void init_responder_thread(void) { LOG_INF("Responder disabled"); }
#endif // defined(CONFIG_ENABLE_RESPONDER)<|MERGE_RESOLUTION|>--- conflicted
+++ resolved
@@ -238,19 +238,14 @@
 /**
  * The watchdog timer instance for the ranging.
  */
-<<<<<<< HEAD
 static struct task_wdt_attr ranging_watchdog_attr =
-    TASK_WDT_INITIALIZER(10 * CONFIG_POLLING_REFRESH_PERIOD);
+    TASK_WDT_INITIALIZER(RANGING_WDT_PERIOD);
 
 /**
  * The watchdog timer instance for the responder task.
  */
 static struct task_wdt_attr responder_wdt =
     TASK_WDT_INITIALIZER(5 * CONFIG_RESPONDER_TIMEOUT);
-=======
-static struct task_wdt_attr ranging_watchdog_attr = {.period =
-                                                         RANGING_WDT_PERIOD};
->>>>>>> 2b767189
 
 /**
  * @brief Prints the TX power in a non-standard (human readable) format
