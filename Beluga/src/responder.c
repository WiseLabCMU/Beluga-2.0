--- conflicted
+++ resolved
@@ -30,18 +30,6 @@
 K_SEM_DEFINE(k_sus_resp, 0, 1);
 
 /* Frames used in the ranging process. See NOTE 2,3 below. */
-<<<<<<< HEAD
-static uint8 rx_poll_msg[POLL_MSG_LEN] = {0x41, 0x88, 0, 0xCA, 0xDE, 'W',
-                                          'A',  0,    0, 0x61, 0,    0};
-static uint8 tx_resp_msg[RESP_MSG_LEN] = {
-    0x41, 0x88, 0, 0xCA, 0xDE, 'V', 'E', 'W', 'A', 0x50,
-    0,    0,    0, 0,    0,    0,   0,   0,   0,   0};
-static uint8 rx_final_msg[FINAL_MSG_LEN] = {
-    0x41, 0x88, 0, 0xCA, 0xDE, 'W', 'A', 'V', 'E', 0x69, 0, 0,
-    0,    0,    0, 0,    0,    0,   0,   0,   0,   0,    0, 0};
-static uint8 tx_report_msg[REPORT_MSG_LEN] = {
-    0x41, 0x88, 0, 0xCA, 0xDE, 'V', 'E', 'W', 'A', 0xE3, 0, 0, 0, 0, 0, 0};
-=======
 static uint8 rx_poll_msg[] = {0x41, 0x88, 0, 0xCA, 0xDE, 'W',
                               'A',  0,    0, 0x61, 0,    0};
 static uint8 tx_resp_msg[] = {0x41, 0x88, 0,    0xCA, 0xDE, 'V', 'E',
@@ -52,7 +40,6 @@
                                0,    0,    0, 0,    0,    0,   0,   0};
 static uint8 tx_report_msg[] = {0x41, 0x88, 0, 0xCA, 0xDE, 'V', 'E', 'W',
                                 'A',  0xE3, 0, 0,    0,    0,   0,   0};
->>>>>>> d6578225
 
 #define RX_BUF_LEN MAX(POLL_MSG_LEN, FINAL_MSG_LEN)
 static uint8 rx_buffer[RX_BUF_LEN];
@@ -73,9 +60,6 @@
     return 0;
 }
 
-<<<<<<< HEAD
-static int wait_poll_message(uint16_t *src_id, uint32_t *logic_clk) {
-=======
 int set_responder_pan_id(uint16_t id) {
     CHECK_UWB_ACTIVE();
 
@@ -87,8 +71,7 @@
     return 0;
 }
 
-static int wait_poll_message(uint16_t *src_id) {
->>>>>>> d6578225
+static int wait_poll_message(uint16_t *src_id, uint32_t *logic_clk) {
     uint32 status_reg, frame_len;
 
     dwt_rxenable(DWT_START_RX_IMMEDIATE);
@@ -123,11 +106,8 @@
     *src_id = get_src_id(rx_buffer);
     rx_buffer[SRC_OFFSET] = 0;
     rx_buffer[SRC_OFFSET + 1] = 0;
-<<<<<<< HEAD
     GET_EXCHANGE_ID(rx_buffer + LOGIC_CLK_OFFSET, *logic_clk);
     SET_EXCHANGE_ID(rx_buffer + LOGIC_CLK_OFFSET, 0);
-=======
->>>>>>> d6578225
     if (!(memcmp(rx_buffer, rx_poll_msg, DW_BASE_LEN) == 0)) {
         return -EBADMSG;
     }
