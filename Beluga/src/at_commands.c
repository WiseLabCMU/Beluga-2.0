--- conflicted
+++ resolved
@@ -1073,7 +1073,6 @@
     OK(comms, APP_VERSION_STRING);
 }
 
-<<<<<<< HEAD
 /**
  * Tells the specified node to synchronize settings with the current node.
  *
@@ -1082,10 +1081,7 @@
  * @param[in] argv The arguments
  * @return 0 upon success
  */
-AT_CMD_DEFINE(SYNC) {
-=======
 AT_COMMAND(SYNC) {
->>>>>>> c069728f
     LOG_INF("Running SYNC command");
     CHECK_ARGC(comms, argc, 2);
     int32_t id;
@@ -1110,9 +1106,7 @@
         ERROR(comms, "Could not sync UWB parameters");
     }
     AT_OK(comms, "Updated the UWB parameters for node %" PRId32, id);
-<<<<<<< HEAD
-}
-AT_CMD_REGISTER(SYNC);
+}
 
 /**
  * Calibrate command for calibrating the UWB TRX antenna delays
@@ -1194,7 +1188,4 @@
 
     AT_OK(comms, "Delay %" PRId32 " = %" PRId32, id, delay);
 }
-AT_CMD_REGISTER(CALIBRATE);
-=======
-}
->>>>>>> c069728f
+AT_CMD_REGISTER(CALIBRATE);